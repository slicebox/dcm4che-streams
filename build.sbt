--- conflicted
+++ resolved
@@ -1,11 +1,6 @@
 import de.heikoseeberger.sbtheader.license.Apache2_0
-
 name := "dcm4che-streams"
-<<<<<<< HEAD
 version := "0.3"
-=======
-version := "0.2.1"
->>>>>>> b0889300
 organization := "se.nimsa"
 scalaVersion := "2.12.2"
 crossScalaVersions := Seq("2.11.8", "2.12.2")
